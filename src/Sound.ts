--- conflicted
+++ resolved
@@ -1,182 +1,219 @@
-<<<<<<< HEAD
 import { type Editor } from './main';
 import { Event } from './Event';
-=======
-import { type Editor } from "./main";
->>>>>>> 5cb89a3b
 
 import {
   superdough,
   // @ts-ignore
 } from "superdough";
 
-<<<<<<< HEAD
 export class Sound extends Event {
-
-    values: { [key: string]: any }
+    values: { [key: string]: any };
 
     constructor(sound: string|object, public app: Editor) {
         super(app);
-        if (typeof sound === 'string') this.values = { 's': sound };
+        if (typeof sound === 'string') this.values = { 's': sound, 'dur': 0.5 };
         else this.values = sound;
     }
 
+    attack = (value: number): this => {
+        this.values["attack"] = value;
+        return this;
+    };
+    atk = this.attack;
+
+    decay = (value: number): this => {
+        this.values["decay"] = value;
+        return this;
+    };
+    dec = this.decay;
+
+    sustain = (value: number): this => {
+        this.values["sustain"] = value;
+        return this;
+    };
+    sus = this.sustain;
+
+    release = (value: number): this => {
+        this.values["release"] = value;
+        return this;
+    };
+    rel = this.release;
+
+    unit = (value: number): this => {
+        this.values["unit"] = value;
+        return this;
+    };
+
+    freq = (value: number): this => {
+        this.values["freq"] = value;
+        return this;
+    };
+
+    fm = (value: number | string): this => {
+        if (typeof value === "number") {
+            this.values["fmi"] = value;
+        } else {
+            let values = value.split(":");
+            this.values["fmi"] = parseFloat(values[0]);
+            if (values.length > 1) this.values["fmh"] = parseFloat(values[1]);
+        }
+        return this;
+    };
+
     sound = (value: string): this => {
         this.values['s'] = value
         return this;
-    }
-
-    snd = this.sound;
-
-    unit = (value: number): this => {
-        this.values['unit'] = value
-        return this;
-    }
-
-    freq = (value: number): this => {
-        this.values['freq'] = value
-        return this;
-    }
+    };
+
+    fmi = (value: number): this => {
+        this.values["fmi"] = value;
+        return this;
+    };
+
+    fmh = (value: number): this => {
+        this.values["fmh"] = value;
+        return this;
+    };
 
     nudge = (value: number): this => {
-        this.values['nudge'] = value
-        return this;
-    }
+        this.values["nudge"] = value;
+        return this;
+    };
 
     cut = (value: number): this => {
-        this.values['cut'] = value
-        return this;
-    }
+        this.values["cut"] = value;
+        return this;
+    };
 
     loop = (value: number): this => {
-        this.values['loop'] = value
-        return this;
-    }
+        this.values["loop"] = value;
+        return this;
+    };
 
     clip = (value: number): this => {
-        this.values['clip'] = value
-        return this;
-    }
+        this.values["clip"] = value;
+        return this;
+    };
 
     n = (value: number): this => {
-        this.values['n'] = value
-        return this;
-    }
+        this.values["n"] = value;
+        return this;
+    };
 
     note = (value: number): this => {
-        this.values['note'] = value
-        return this;
-    }
+        this.values["note"] = value;
+        return this;
+    };
 
     speed = (value: number): this => {
-        this.values['speed'] = value
-        return this;
-    }
+        this.values["speed"] = value;
+        return this;
+    };
 
     begin = (value: number): this => {
-        this.values['begin'] = value
-        return this;
-    }
+        this.values["begin"] = value;
+        return this;
+    };
 
     end = (value: number): this => {
-        this.values['end'] = value
-        return this;
-    }
+        this.values["end"] = value;
+        return this;
+    };
 
     gain = (value: number): this => {
-        this.values['gain'] = value
-        return this;
-    }
+        this.values["gain"] = value;
+        return this;
+    };
 
     cutoff = (value: number): this => {
-        this.values['cutoff'] = value
-        return this;
-    }
+        this.values["cutoff"] = value;
+        return this;
+    };
 
     resonance = (value: number): this => {
-        this.values['resonance'] = value
-        return this;
-    }
+        this.values["resonance"] = value;
+        return this;
+    };
 
     hcutoff = (value: number): this => {
-        this.values['hcutoff'] = value
-        return this;
-    }
+        this.values["hcutoff"] = value;
+        return this;
+    };
 
     hresonance = (value: number): this => {
-        this.values['hresonance'] = value
-        return this;
-    }
+        this.values["hresonance"] = value;
+        return this;
+    };
 
     bandf = (value: number): this => {
-        this.values['bandf'] = value
-        return this;
-    }
+        this.values["bandf"] = value;
+        return this;
+    };
 
     bandq = (value: number): this => {
-        this.values['bandq'] = value
-        return this;
-    }
+        this.values["bandq"] = value;
+        return this;
+    };
 
     coarse = (value: number): this => {
-        this.values['coarse'] = value
-        return this;
-    }
+        this.values["coarse"] = value;
+        return this;
+    };
 
     crush = (value: number): this => {
-        this.values['crush'] = value
-        return this;
-    }
+        this.values["crush"] = value;
+        return this;
+    };
 
     shape = (value: number): this => {
-        this.values['shape'] = value
-        return this;
-    }
+        this.values["shape"] = value;
+        return this;
+    };
 
     pan = (value: number): this => {
-        this.values['pan'] = value
-        return this;
-    }
+        this.values["pan"] = value;
+        return this;
+    };
 
     vowel = (value: number): this => {
-        this.values['vowel'] = value
-        return this;
-    }
+        this.values["vowel"] = value;
+        return this;
+    };
 
     delay = (value: number): this => {
-        this.values['delay'] = value
-        return this;
-    }
+        this.values["delay"] = value;
+        return this;
+    };
 
     delayfeedback = (value: number): this => {
-        this.values['delayfeedback'] = value
-        return this;
-    }
+        this.values["delayfeedback"] = value;
+        return this;
+    };
 
     delaytime = (value: number): this => {
-        this.values['delaytime'] = value
-        return this;
-    }
+        this.values["delaytime"] = value;
+        return this;
+    };
 
     orbit = (value: number): this => {
-        this.values['orbit'] = value
-        return this;
-    }
+        this.values["orbit"] = value;
+        return this;
+    };
 
     room = (value: number): this => {
-        this.values['room'] = value
-        return this;
-    }
+        this.values["room"] = value;
+        return this;
+    };
 
     size = (value: number): this => {
-        this.values['size'] = value
-        return this;
-    }
+        this.values["size"] = value;
+        return this;
+    };
 
     velocity = (value: number): this => {
-        this.values['velocity'] = value
-        return this;
-    }
+        this.values["velocity"] = value;
+        return this;
+    };              
 
     modify = (func: Function): this => {
         const funcResult = func(this);
@@ -185,225 +222,20 @@
             func(this.values);
             return this;
         }
-    }
-
-    out = (): void => {
-        superdough(this.values, this.app.clock.pulse_duration);
-    }
-=======
-export class Sound {
-  values: { [key: string]: any };
-
-  constructor(sound: string, public app: Editor) {
-    this.values = { s: sound, dur: 0.5 };
-  }
-
-  attack = (value: number): this => {
-    this.values["attack"] = value;
-    return this;
-  };
-  atk = this.attack;
-
-  decay = (value: number): this => {
-    this.values["decay"] = value;
-    return this;
-  };
-  dec = this.decay;
-
-  sustain = (value: number): this => {
-    this.values["sustain"] = value;
-    return this;
-  };
-  sus = this.sustain;
-
-  release = (value: number): this => {
-    this.values["release"] = value;
-    return this;
-  };
-  rel = this.release;
-
-  unit = (value: number): this => {
-    this.values["unit"] = value;
-    return this;
-  };
-
-  freq = (value: number): this => {
-    this.values["freq"] = value;
-    return this;
-  };
-
-  fm = (value: number | string): this => {
-    if (typeof value === "number") {
-      this.values["fmi"] = value;
-    } else {
-      let values = value.split(":");
-      this.values["fmi"] = parseFloat(values[0]);
-      if (values.length > 1) this.values["fmh"] = parseFloat(values[1]);
-    }
-    return this;
-  };
-
-  fmi = (value: number): this => {
-    this.values["fmi"] = value;
-    return this;
-  };
-
-  fmh = (value: number): this => {
-    this.values["fmh"] = value;
-    return this;
-  };
-
-  nudge = (value: number): this => {
-    this.values["nudge"] = value;
-    return this;
-  };
-
-  cut = (value: number): this => {
-    this.values["cut"] = value;
-    return this;
-  };
-
-  loop = (value: number): this => {
-    this.values["loop"] = value;
-    return this;
-  };
-
-  clip = (value: number): this => {
-    this.values["clip"] = value;
-    return this;
-  };
-
-  n = (value: number): this => {
-    this.values["n"] = value;
-    return this;
-  };
-
-  note = (value: number): this => {
-    this.values["note"] = value;
-    return this;
-  };
-
-  speed = (value: number): this => {
-    this.values["speed"] = value;
-    return this;
-  };
-
-  begin = (value: number): this => {
-    this.values["begin"] = value;
-    return this;
-  };
-
-  end = (value: number): this => {
-    this.values["end"] = value;
-    return this;
-  };
-
-  gain = (value: number): this => {
-    this.values["gain"] = value;
-    return this;
-  };
-
-  cutoff = (value: number): this => {
-    this.values["cutoff"] = value;
-    return this;
-  };
-
-  resonance = (value: number): this => {
-    this.values["resonance"] = value;
-    return this;
-  };
-
-  hcutoff = (value: number): this => {
-    this.values["hcutoff"] = value;
-    return this;
-  };
-
-  hresonance = (value: number): this => {
-    this.values["hresonance"] = value;
-    return this;
-  };
-
-  bandf = (value: number): this => {
-    this.values["bandf"] = value;
-    return this;
-  };
-
-  bandq = (value: number): this => {
-    this.values["bandq"] = value;
-    return this;
-  };
-
-  coarse = (value: number): this => {
-    this.values["coarse"] = value;
-    return this;
-  };
-
-  crush = (value: number): this => {
-    this.values["crush"] = value;
-    return this;
-  };
-
-  shape = (value: number): this => {
-    this.values["shape"] = value;
-    return this;
-  };
-
-  pan = (value: number): this => {
-    this.values["pan"] = value;
-    return this;
-  };
-
-  vowel = (value: number): this => {
-    this.values["vowel"] = value;
-    return this;
-  };
-
-  delay = (value: number): this => {
-    this.values["delay"] = value;
-    return this;
-  };
-
-  delayfeedback = (value: number): this => {
-    this.values["delayfeedback"] = value;
-    return this;
-  };
-
-  delaytime = (value: number): this => {
-    this.values["delaytime"] = value;
-    return this;
-  };
-
-  orbit = (value: number): this => {
-    this.values["orbit"] = value;
-    return this;
-  };
-
-  room = (value: number): this => {
-    this.values["room"] = value;
-    return this;
-  };
-
-  size = (value: number): this => {
-    this.values["size"] = value;
-    return this;
-  };
-
-  velocity = (value: number): this => {
-    this.values["velocity"] = value;
-    return this;
-  };
-
-  dur = (value: number): this => {
-    this.values["dur"] = value;
-    return this;
-  };
-
-  out = (): object => {
-    return superdough(
-      this.values,
-      this.app.clock.pulse_duration,
-      this.values.dur
-    );
-  };
->>>>>>> 5cb89a3b
+    };
+
+    dur = (value: number): this => {
+        this.values["dur"] = value;
+        return this;
+    };
+
+    out = (): object => {
+        return superdough(
+            this.values,
+            this.app.clock.pulse_duration,
+            this.values.dur
+        );
+    };
+
+
 }