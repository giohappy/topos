import { Pitch, Chord, Rest, Event, cachedPattern, seededRandom } from "zifferjs";
import { MidiConnection } from "./IO/MidiConnection";
import { tryEvaluate } from "./Evaluator";
import { DrunkWalk } from "./Utils/Drunk";
import { scale } from "./Scales";
import { Editor } from "./main";
import { Sound } from "./Sound";
import { Note } from "./Note";
import {
  samples,
  initAudioOnFirstClick,
  registerSynthSounds,
  soundMap,
  // @ts-ignore
} from "superdough";

interface ControlChange {
  channel: number;
  control: number;
  value: number;
}

/**
 * This is an override of the basic "includes" method.
 */
declare global {
  interface Array<T> {
    in(value: T): boolean;
  }
}
Array.prototype.in = function <T>(this: T[], value: T): boolean {
  return this.includes(value);
};

async function loadSamples() {
  // const ds = "https://raw.githubusercontent.com/felixroos/dough-samples/main/";
  return Promise.all([
    initAudioOnFirstClick(),
    samples("github:Bubobubobubobubo/Topos-Samples/main"),
    samples("github:tidalcycles/Dirt-Samples/master").then(() =>
      registerSynthSounds()
    ),
  ]);
}

loadSamples();

export class UserAPI {
  /**
   * The UserAPI class is the interface between the user's code and the backend. It provides
   * access to the AudioContext, to the MIDI Interface, to internal variables, mouse position,
   * useful functions, etc... This is the class that is exposed to the user's action and any
   * function destined to the user should be placed here.
   */

  private variables: { [key: string]: any } = {};
  private counters: { [key: string]: any } = {};
  private _drunk: DrunkWalk = new DrunkWalk(-100, 100, false);
  public randomGen = Math.random;
  public currentSeed: string|undefined = undefined;
  public localSeeds = new Map<string, Function>();

  MidiConnection: MidiConnection = new MidiConnection();
  load: samples;

  constructor(public app: Editor) {
    //this.load = samples("github:tidalcycles/Dirt-Samples/master");
  }

  _reportError = (error: any): void => {
    console.log(error)
    if (!this.app.show_error) {
      this.app.error_line.innerHTML = error as string;
      this.app.error_line.classList.remove('hidden');
      setInterval(() => this.app.error_line.classList.add('hidden'), 2000)
    }
  }

  // =============================================================
  // Time functions
  // =============================================================

  public time = (): number => {
    /**
     * @returns the current AudioContext time (wall clock)
     */
    return this.app.audioContext.currentTime;
  };

  public play = (): void => {
    this.app.setButtonHighlighting("play", true);
    this.app.clock.start();
  };

  public pause = (): void => {
    this.app.setButtonHighlighting("pause", true);
    this.app.clock.pause();
  };

  public stop = (): void => {
    this.app.setButtonHighlighting("stop", true);
    this.app.clock.stop();
  };
  silence = this.stop;
  hush = this.stop;

  // =============================================================
  // Mouse functions
  // =============================================================

  public mouseX = (): number => {
    /**
     * @returns The current x position of the mouse
     */
    return this.app._mouseX;
  };

  public mouseY = (): number => {
    /**
     * @returns The current y position of the mouse
     */
    return this.app._mouseY;
  };

  public noteX = (): number => {
    /**
     * @returns The current x position scaled to 0-127 using screen width
     */
    return Math.floor((this.app._mouseX / document.body.clientWidth) * 127);
  };

  public noteY = (): number => {
    /**
     * @returns The current y position scaled to 0-127 using screen height
     */
    return Math.floor((this.app._mouseY / document.body.clientHeight) * 127);
  };
    

  // =============================================================
  // Utility functions
  // =============================================================

  script = (...args: number[]): void => {
    /**
     * Evaluates 1-n local script(s)
     *
     * @param args - The scripts to evaluate
     * @returns The result of the evaluation
     */
    args.forEach((arg) => {
      tryEvaluate(
        this.app,
        this.app.universes[this.app.selected_universe].locals[arg]
      );
    });
  };
  s = this.script;

  clear_script = (script: number): void => {
    /**
     * Clears a local script
     *
     * @param script - The script to clear
     */
    this.app.universes[this.app.selected_universe].locals[script] = {
      candidate: "",
      committed: "",
      evaluations: 0,
    };
  };
  cs = this.clear_script;

  copy_script = (from: number, to: number): void => {
    /**
     * Copy from a local script to another local script
     *
     * @param from - The script to copy from
     * @param to - The script to copy to
     */
    this.app.universes[this.app.selected_universe].locals[to] =
      this.app.universes[this.app.selected_universe].locals[from];
  };
  cps = this.copy_script;

  // =============================================================
  // MIDI related functions
  // =============================================================

  public midi_outputs = (): Array<MIDIOutput> => {
    /**
     * Prints a list of available MIDI outputs in the console.
     *
     * @returns A list of available MIDI outputs
     */
    console.log(this.MidiConnection.listMidiOutputs());
    return this.MidiConnection.midiOutputs;
  };

  public midi_output = (outputName: string): void => {
    /**
     * Switches the MIDI output to the specified output.
     *
     * @param outputName - The name of the MIDI output to switch to
     */
    if (!outputName) {
      console.log(this.MidiConnection.getCurrentMidiPort());
    } else {
      this.MidiConnection.switchMidiOutput(outputName);
    }
  };

  public note = (
    value: number = 60
  ): Note => {
    /**
     * Sends a MIDI note to the current MIDI output.
     *
     * @param note - the MIDI note number to send
     * @param options - an object containing options for that note
     *                { channel: 0, velocity: 100, duration: 0.5 }
     */
<<<<<<< HEAD
    return new Note(value, this.app);
=======
    const channel = options.channel ? options.channel : 0;
    const velocity = options.velocity ? options.velocity : 100;
    const duration = options.duration
      ? options.duration *
        Math.floor(this.app.clock.pulse_duration * this.ppqn())
      : this.app.clock.pulse_duration * this.ppqn();
    this.MidiConnection.sendMidiNote(note, channel, velocity, duration);
>>>>>>> 5cb89a3b
  };

  public sysex = (data: Array<number>): void => {
    /**
     * Sends a MIDI sysex message to the current MIDI output.
     *
     * @param data - The sysex data to send
     */
    this.MidiConnection.sendSysExMessage(data);
  };

  public pitch_bend = (value: number, channel: number): void => {
    /**
     * Sends a MIDI pitch bend to the current MIDI output.
     *
     * @param value - The value of the pitch bend
     * @param channel - The MIDI channel to send the pitch bend on
     *
     * @returns The value of the pitch bend
     */
    this.MidiConnection.sendPitchBend(value, channel);
  };

  public program_change = (program: number, channel: number): void => {
    /**
     * Sends a MIDI program change to the current MIDI output.
     *
     * @param program - The MIDI program to send
     * @param channel - The MIDI channel to send the program change on
     */
    this.MidiConnection.sendProgramChange(program, channel);
  };

  public midi_clock = (): void => {
    /**
     * Sends a MIDI clock to the current MIDI output.
     */
    this.MidiConnection.sendMidiClock();
  };

  public control_change = ({
    control = 20,
    value = 0,
    channel = 0,
  }: ControlChange): void => {
    /**
     * Sends a MIDI control change to the current MIDI output.
     *
     * @param control - The MIDI control to send
     * @param value - The value of the control
     */
    this.MidiConnection.sendMidiControlChange(control, value, channel);
  };

  public midi_panic = (): void => {
    /**
     * Sends a MIDI panic message to the current MIDI output.
     */
    this.MidiConnection.panic();
  };

  // =============================================================
  // Ziffers related functions
  // =============================================================

  public zn = (
    input: string,
    options: { [key: string]: string | number } = {}
  ): Event|object => {
    const pattern = cachedPattern(input, options);
    //@ts-ignore
    if (pattern.hasStarted()) {
      const event = pattern.peek();
     // Check if event is modified
      const node = event.modifiedEvent ? event.modifiedEvent : event;
      const channel = (options.channel ? options.channel : 0) as number;
      const velocity = (options.velocity ? options.velocity : 100) as number;
      const sustain = (options.sustain ? options.sustain : 0.5) as number;

      if (node instanceof Pitch) {
        if (node.bend) this.MidiConnection.sendPitchBend(node.bend, channel);
          this.MidiConnection.sendMidiNote(
            node.note!,
            channel,
            velocity,
            sustain
          );
          if (node.bend) this.MidiConnection.sendPitchBend(8192, channel);
      } else if (node instanceof Chord) {
        node.pitches.forEach((pitch: Pitch) => {
          if (pitch.bend)
            this.MidiConnection.sendPitchBend(pitch.bend, channel);
          this.MidiConnection.sendMidiNote(
            pitch.note!,
            channel,
            velocity,
            sustain
          );
          if (pitch.bend) this.MidiConnection.sendPitchBend(8192, channel);
        });
      } else if (node instanceof Rest) {
        // do nothing for now ...
      }

      // Remove old modified event
      if (event.modifiedEvent) event.modifiedEvent = undefined;
    }
    //@ts-ignore
    return pattern.next();
  };

  // =============================================================
  // Counter related functions
  // =============================================================

  public counter = (
    name: string | number,
    limit?: number,
    step?: number
  ): number => {
    /**
     * Returns the current value of a counter, and increments it by the step value.
     *
     * @param name - The name of the counter
     * @param limit - The upper limit of the counter
     * @param step - The step value of the counter
     * @returns The current value of the counter
     */

    if (!(name in this.counters)) {
      // Create new counter with default step of 1
      this.counters[name] = {
        value: 0,
        step: step ?? 1,
        limit,
      };
    } else {
      // Check if limit has changed
      if (this.counters[name].limit !== limit) {
        // Reset value to 0 and update limit
        this.counters[name].value = 0;
        this.counters[name].limit = limit;
      }

      // Check if step has changed
      if (this.counters[name].step !== step) {
        // Update step
        this.counters[name].step = step ?? this.counters[name].step;
      }

      // Increment existing iterator by step value
      this.counters[name].value += this.counters[name].step;

      // Check for limit overshoot
      if (
        this.counters[name].limit !== undefined &&
        this.counters[name].value > this.counters[name].limit
      ) {
        this.counters[name].value = 0;
      }
    }

    // Return current iterator value
    return this.counters[name].value;
  };
  $ = this.counter;

  // =============================================================
  // Drunk mechanism
  // =============================================================

  public drunk = (n?: number) => {
    /**
     *
     * This function sets or returns the current drunk
     * mechanism's value.
     *
     * @param n - [optional] The value to set the drunk mechanism to
     * @returns The current value of the drunk mechanism
     */
    if (n !== undefined) {
      this._drunk.position = n;
      return this._drunk.getPosition();
    }
    this._drunk.step();
    return this._drunk.getPosition();
  };

  public drunk_max = (max: number) => {
    /**
     * Sets the maximum value of the drunk mechanism.
     *
     * @param max - The maximum value of the drunk mechanism
     */
    this._drunk.max = max;
  };

  public drunk_min = (min: number) => {
    /**
     * Sets the minimum value of the drunk mechanism.
     *
     * @param min - The minimum value of the drunk mechanism
     */
    this._drunk.min = min;
  };

  public drunk_wrap = (wrap: boolean) => {
    /**
     * Sets whether the drunk mechanism should wrap around
     *
     * @param wrap - Whether the drunk mechanism should wrap around
     */
    this._drunk.toggleWrap(wrap);
  };

  // =============================================================
  // Variable related functions
  // =============================================================

  public variable = (a: number | string, b?: any): any => {
    /**
     * Sets or returns the value of a variable internal to API.
     *
     * @param a - The name of the variable
     * @param b - [optional] The value to set the variable to
     * @returns The value of the variable
     */
    if (typeof a === "string" && b === undefined) {
      return this.variables[a];
    } else {
      this.variables[a] = b;
      return this.variables[a];
    }
  };
  v = this.variable;

  public delete_variable = (name: string): void => {
    /**
     * Deletes a variable internal to API.
     *
     * @param name - The name of the variable to delete
     */
    delete this.variables[name];
  };
  dv = this.delete_variable;

  public clear_variables = (): void => {
    /**
     * Clears all variables internal to API.
     *
     * @remarks
     * This function will delete all variables without warning.
     * Use with caution.
     */
    this.variables = {};
  };
  cv = this.clear_variables;

  // =============================================================
  // Sequencer related functions
  // =============================================================

  public slice = (chunk: number): boolean => {
    const time_pos = this.epulse();
    const current_chunk = Math.floor(
      time_pos / Math.floor(chunk * this.ppqn())
    );
    return current_chunk % 2 === 0;
  };

  public barslice = (chunk: number): boolean => {
    const time_pos = this.bar() - 1;
    const current_chunk = Math.floor(time_pos / chunk);
    return current_chunk % 2 === 0;
  };

  public seqslice = (...args: any): any => {
    const chunk_size = args[0]; // Get the first argument (chunk size)
    const elements = args.slice(1); // Get the rest of the arguments as an array
    const timepos = this.epulse();
    const slice_count = Math.floor(
      timepos / Math.floor(chunk_size * this.ppqn())
    );
    return elements[slice_count % elements.length];
  };

  pick = <T>(...array: T[]): T => {
    /**
     * Returns a random element from an array.
     *
     * @param array - The array of values to pick from
     */
    return array[Math.floor(this.randomGen() * array.length)];
  };

  seqbeat = <T>(...array: T[]): T => {
    /**
     * Returns an element from an array based on the current beat.
     *
     * @param array - The array of values to pick from
     */
    return array[this.ebeat() % array.length];
  };

  mel = <T>(iterator: number, array: T[]): T => {
    /**
     * Returns an element from an array based on the current value of an iterator.
     *
     * @param iterator - The name of the iterator
     * @param array - The array of values to pick from
     */
    return array[iterator % array.length];
  };

  seqbar = <T>(...array: T[]): T => {
    /**
     * Returns an element from an array based on the current bar.
     *
     * @param array - The array of values to pick from
     */
    return array[(this.app.clock.time_position.bar + 1) % array.length];
  };

  seqpulse = <T>(...array: T[]): T => {
    /**
     * Returns an element from an array based on the current pulse.
     *
     * @param array - The array of values to pick from
     */
    return array[this.app.clock.time_position.pulse % array.length];
  };

  // =============================================================
  // Randomness functions
  // =============================================================

  randI = (min: number, max: number): number => {
    /**
     * Returns a random integer between min and max.
     *
     * @param min - The minimum value of the random number
     * @param max - The maximum value of the random number
     * @returns A random integer between min and max
     */
    return Math.floor(this.randomGen() * (max - min + 1)) + min;
  };

  rand = (min: number, max: number): number => {
    /**
     * Returns a random float between min and max.
     *
     * @param min - The minimum value of the random number
     * @param max - The maximum value of the random number
     * @returns A random float between min and max
     */
    return this.randomGen() * (max - min) + min;
  };
  irand = this.randI
  rI = this.randI;
  r = this.rand;

  seed = (seed: string | number): void => {
    /**
     * Seed the random numbers globally in UserAPI.
     *  @param seed - The seed to use
     */
    if(typeof seed === "number") seed = seed.toString();
    if(this.currentSeed!==seed) {
      this.currentSeed = seed;
      this.randomGen = seededRandom(seed);
    }
  }

  localSeededRandom = (seed: string | number): Function => {
    if(typeof seed === "number") seed = seed.toString();
    if(this.localSeeds.has(seed)) return this.localSeeds.get(seed) as Function;
    const newSeededRandom = seededRandom(seed)
    this.localSeeds.set(seed,newSeededRandom);
    return newSeededRandom;
  }

  clearLocalSeed = (seed: string | number | undefined = undefined): void => {
    if(seed) this.localSeeds.delete(seed.toString());
    this.localSeeds.clear();
  }

  // =============================================================
  // Quantification functions
  // =============================================================

  public quantize = (value: number, quantization: number[]): number => {
    /**
     * Returns the closest value in an array to a given value.
     *
     * @param value - The value to quantize
     * @param quantization - The array of values to quantize to
     * @returns The closest value in the array to the given value
     */
    if (quantization.length === 0) {
      return value;
    }
    let closest = quantization[0];
    quantization.forEach((q) => {
      if (Math.abs(q - value) < Math.abs(closest - value)) {
        closest = q;
      }
    });
    return closest;
  };
  quant = this.quantize;

  public clamp = (value: number, min: number, max: number): number => {
    /**
     * Returns a value clamped between min and max.
     *
     * @param value - The value to clamp
     * @param min - The minimum value of the clamped value
     * @param max - The maximum value of the clamped value
     * @returns A value clamped between min and max
     */
    return Math.min(Math.max(value, min), max);
  };
  cmp = this.clamp;

  // =============================================================
  // Transport functions
  // =============================================================

  public bpm = (n?: number): number => {
    /**
     * Sets or returns the current bpm.
     *
     * @param bpm - [optional] The bpm to set
     * @returns The current bpm
     */
    if (n === undefined) return this.app.clock.bpm;

    if (n < 1 || n > 500) console.log(`Setting bpm to ${n}`);
    this.app.clock.bpm = n;
    return n;
  };
  tempo = this.bpm;

  public bpb = (n?: number): number => {
    /**
     * Sets or returns the number of beats per bar.
     *
     * @param bpb - [optional] The number of beats per bar to set
     * @returns The current bpb
     */
    if (n === undefined) return this.app.clock.time_signature[0];

    if (n < 1) console.log(`Setting bpb to ${n}`);
    this.app.clock.time_signature[0] = n;
    return n;
  };

  public ppqn = (n?: number) => {
    /**
     * Sets or returns the number of pulses per quarter note.
     */
    if (n === undefined) return this.app.clock.ppqn;

    if (n < 1) console.log(`Setting ppqn to ${n}`);
    this.app.clock.ppqn = n;
    return n;
  };

  public time_signature = (numerator: number, denominator: number): void => {
    /**
     * Sets the time signature.
     *
     * @param numerator - The numerator of the time signature
     * @param denominator - The denominator of the time signature
     * @returns The current time signature
     */
    this.app.clock.time_signature = [numerator, denominator];
  };

  // =============================================================
  // Probability functions
  // =============================================================

  public almostNever = (): boolean => {
    /**
     * Returns true 10% of the time.
     *
     * @returns True 10% of the time
     */
    return this.randomGen() > 0.9;
  };

  public sometimes = (): boolean => {
    /**
     * Returns true 50% of the time.
     *
     * @returns True 50% of the time
     */
    return this.randomGen() > 0.5;
  };

  public rarely = (): boolean => {
    /**
     * Returns true 25% of the time.
     *
     * @returns True 25% of the time
     */
    return this.randomGen() > 0.75;
  };

  public often = (): boolean => {
    /**
     * Returns true 75% of the time.
     *
     * @returns True 75% of the time
     */
    return this.randomGen() > 0.25;
  };

  public almostAlways = (): boolean => {
    /**
     * Returns true 90% of the time.
     *
     * @returns True 90% of the time
     */
    return this.randomGen() > 0.1;
  };

  public dice = (sides: number): number => {
    /**
     * Returns the value of a dice roll with n sides.
     *
     * @param sides - The number of sides on the dice
     * @returns The value of a dice roll with n sides
     */
    return Math.floor(this.randomGen() * sides) + 1;
  };

  // =============================================================
  // Iterator functions (for loops, with evaluation count, etc...)
  // =============================================================

  i = (n?: number) => {
    /**
     * Returns the current iteration of global file.
     *
     * @returns The current iteration of global file
     */
    if (n !== undefined) {
      this.app.universes[this.app.selected_universe].global.evaluations = n;
      return this.app.universes[this.app.selected_universe];
    }
    return this.app.universes[this.app.selected_universe].global
      .evaluations as number;
  };

  // =============================================================
  // Time markers
  // =============================================================

  bar = (): number => {
    /**
     * Returns the current bar number
     *
     * @returns The current bar number
     */
    return this.app.clock.time_position.bar;
  };

  tick = (): number => {
    /**
     * Returns the current tick number
     *
     * @returns The current tick number
     */
    return this.app.clock.tick;
  };

  pulse = (): number => {
    /**
     * Returns the current pulse number
     *
     * @returns The current pulse number
     */
    return this.app.clock.time_position.pulse;
  };

  beat = (): number => {
    /**
     * Returns the current beat number
     *
     * @returns The current beat number
     */
    return this.app.clock.time_position.beat;
  };

  ebeat = (): number => {
    /**
     * Returns the current beat number since the origin of time
     */
    return this.app.clock.beats_since_origin;
  };

  epulse = (): number => {
    /**
     * Returns the current number of pulses elapsed since origin of time
     */
    return this.app.clock.pulses_since_origin;
  };

  onbar = (n: number, ...bar: number[]): boolean => {
    // n is acting as a modulo on the bar number
    const bar_list = [...Array(n).keys()].map((i) => i + 1);
    console.log(bar.some((b) => bar_list.includes(b % n)));
    return bar.some((b) => bar_list.includes(b % n));
  };

  onbeat = (...beat: number[]): boolean => {
    /**
     * Returns true if the current beat is in the given list of beats.
     *
     * @remarks
     * This function can also operate with decimal beats!
     *
     * @param beat - The beats to check
     * @returns True if the current beat is in the given list of beats
     */
    let final_pulses: boolean[] = [];
    beat.forEach((b) => {
      b = (b % this.app.clock.time_signature[0]) + 1;
      let integral_part = Math.floor(b);
      let decimal_part = b - integral_part;
      final_pulses.push(
        integral_part === this.app.clock.time_position.beat &&
          this.app.clock.time_position.pulse ===
            decimal_part * this.app.clock.ppqn
      );
    });
    return final_pulses.some((p) => p == true);
  };

  prob = (p: number): boolean => {
    /**
     * Returns true p% of the time.
     *
     * @param p - The probability of returning true
     * @returns True p% of the time
     */
    return this.randomGen() * 100 < p;
  };

  toss = (): boolean => {
    /**
     * Returns true 50% of the time.
     *
     * @returns True 50% of the time
     * @see sometimes
     * @see rarely
     * @see often
     * @see almostAlways
     * @see almostNever
     */
    return this.randomGen() > 0.5;
  };

  public min = (...values: number[]): number => {
    /**
     * Returns the minimum value of a list of numbers.
     *
     * @param values - The list of numbers
     * @returns The minimum value of the list of numbers
     */
    return Math.min(...values);
  };

  public max = (...values: number[]): number => {
    /**
     * Returns the maximum value of a list of numbers.
     *
     * @param values - The list of numbers
     * @returns The maximum value of the list of numbers
     */
    return Math.max(...values);
  };

  public mean = (...values: number[]): number => {
    /**
     * Returns the mean of a list of numbers.
     *
     * @param values - The list of numbers
     * @returns The mean value of the list of numbers
     */
    const sum = values.reduce(
      (accumulator, currentValue) => accumulator + currentValue,
      0
    );
    return sum / values.length;
  };

  limit = (value: number, min: number, max: number): number => {
    /**
     * Limits a value between a minimum and a maximum.
     *
     * @param value - The value to limit
     * @param min - The minimum value
     * @param max - The maximum value
     * @returns The limited value
     */
    return Math.min(Math.max(value, min), max);
  };

  delay = (ms: number, func: Function): void => {
    /**
     * Delays the execution of a function by a given number of milliseconds.
     *
     * @param ms - The number of milliseconds to delay the function by
     * @param func - The function to execute
     * @returns The current time signature
     */
    setTimeout(func, ms);
  };

  delayr = (ms: number, nb: number, func: Function): void => {
    /**
     * Delays the execution of a function by a given number of milliseconds, repeated a given number of times.
     *
     * @param ms - The number of milliseconds to delay the function by
     * @param nb - The number of times to repeat the delay
     * @param func - The function to execute
     * @returns The current time signature
     */
    const list = [...Array(nb).keys()].map((i) => ms * i);
    list.forEach((ms, _) => {
      setTimeout(func, ms);
    });
  };

  public mod = (...n: number[]): boolean => {
    const results: boolean[] = n.map(
      (value) => this.epulse() % Math.floor(value * this.ppqn()) === 0
    );
    return results.some((value) => value === true);
  };

  public modbar = (...n: number[]): boolean => {
    const results: boolean[] = n.map(
      (value) => this.bar() % Math.floor(value * this.ppqn()) === 0
    );
    return results.some((value) => value === true);
  };

  // =============================================================
  // Rythmic generators
  // =============================================================

  public euclid = (
    iterator: number,
    pulses: number,
    length: number,
    rotate: number = 0
  ): boolean => {
    /**
     * Returns a euclidean cycle of size length, with n pulses, rotated or not.
     *
     * @param iterator - Iteration number in the euclidian cycle
     * @param pulses - The number of pulses in the cycle
     * @param length - The length of the cycle
     * @param rotate - Rotation of the euclidian sequence
     * @returns boolean value based on the euclidian sequence
     */
    return this._euclidean_cycle(pulses, length, rotate)[iterator % length];
  };
  ec = this.euclid;

  _euclidean_cycle(
    pulses: number,
    length: number,
    rotate: number = 0
  ): boolean[] {
    if (pulses == length) return Array.from({ length }, () => true);
    function startsDescent(list: number[], i: number): boolean {
      const length = list.length;
      const nextIndex = (i + 1) % length;
      return list[i] > list[nextIndex] ? true : false;
    }
    if (pulses >= length) return [true];
    const resList = Array.from(
      { length },
      (_, i) => (((pulses * (i - 1)) % length) + length) % length
    );
    let cycle = resList.map((_, i) => startsDescent(resList, i));
    if (rotate != 0) {
      cycle = cycle.slice(rotate).concat(cycle.slice(0, rotate));
    }
    return cycle;
  }

  bin = (iterator: number, n: number): boolean => {
    /**
     * Returns a binary cycle of size n.
     *
     * @param iterator - Iteration number in the binary cycle
     * @param n - The number to convert to binary
     * @returns boolean value based on the binary sequence
     */
    let convert: string = n.toString(2);
    let tobin: boolean[] = convert.split("").map((x: string) => x === "1");
    return tobin[iterator % tobin.length];
  };

  // =============================================================
  // Low Frequency Oscillators
  // =============================================================

  line = (start: number, end: number, step: number = 1): number[] => {
    /**
     * Returns an array of values between start and end, with a given step.
     *
     * @param start - The start value of the array
     * @param end - The end value of the array
     * @param step - The step value of the array
     * @returns An array of values between start and end, with a given step
     */
    const result: number[] = [];

    if ((end > start && step > 0) || (end < start && step < 0)) {
      for (let value = start; value <= end; value += step) {
        result.push(value);
      }
    } else {
      console.error("Invalid range or step provided.");
    }

    return result;
  };

  sine = (freq: number = 1, offset: number = 0): number => {
    /**
     * Returns a sine wave between -1 and 1.
     *
     * @param freq - The frequency of the sine wave
     * @param offset - The offset of the sine wave
     * @returns A sine wave between -1 and 1
     */
    return (
      Math.sin(this.app.clock.ctx.currentTime * Math.PI * 2 * freq) + offset
    );
  };

  usine = (freq: number = 1, offset: number = 0): number => {
    /**
     * Returns a sine wave between 0 and 1.
     *
     * @param freq - The frequency of the sine wave
     * @param offset - The offset of the sine wave
     * @returns A sine wave between 0 and 1
     * @see sine
     */
    return (this.sine(freq, offset) + 1) / 2;
  };

  saw = (freq: number = 1, offset: number = 0): number => {
    /**
     * Returns a saw wave between -1 and 1.
     *
     * @param freq - The frequency of the saw wave
     * @param offset - The offset of the saw wave
     * @returns A saw wave between -1 and 1
     * @see triangle
     * @see square
     * @see sine
     * @see noise
     */
    return ((this.app.clock.ctx.currentTime * freq) % 1) * 2 - 1 + offset;
  };

  usaw = (freq: number = 1, offset: number = 0): number => {
    /**
     * Returns a saw wave between 0 and 1.
     *
     * @param freq - The frequency of the saw wave
     * @param offset - The offset of the saw wave
     * @returns A saw wave between 0 and 1
     * @see saw
     */
    return (this.saw(freq, offset) + 1) / 2;
  };

  triangle = (freq: number = 1, offset: number = 0): number => {
    /**
     * Returns a triangle wave between -1 and 1.
     *
     * @returns A triangle wave between -1 and 1
     * @see saw
     * @see square
     * @see sine
     * @see noise
     */
    return Math.abs(this.saw(freq, offset)) * 2 - 1;
  };

  utriangle = (freq: number = 1, offset: number = 0): number => {
    /**
     * Returns a triangle wave between 0 and 1.
     *
     * @param freq - The frequency of the triangle wave
     * @param offset - The offset of the triangle wave
     * @returns A triangle wave between 0 and 1
     * @see triangle
     */
    return (this.triangle(freq, offset) + 1) / 2;
  };

  square = (
    freq: number = 1,
    offset: number = 0,
    duty: number = 0.5
  ): number => {
    /**
     * Returns a square wave with a specified duty cycle between -1 and 1.
     *
     * @returns A square wave with a specified duty cycle between -1 and 1
     * @see saw
     * @see triangle
     * @see sine
     * @see noise
     */
    const period = 1 / freq;
    const t = (Date.now() / 1000 + offset) % period;
    return t / period < duty ? 1 : -1;
  };

  usquare = (
    freq: number = 1,
    offset: number = 0,
    duty: number = 0.5
  ): number => {
    /**
     * Returns a square wave between 0 and 1.
     *
     * @param freq - The frequency of the square wave
     * @param offset - The offset of the square wave
     * @returns A square wave between 0 and 1
     * @see square
     */
    return (this.square(freq, offset, duty) + 1) / 2;
  };

  noise = (): number => {
    /**
     * Returns a random value between -1 and 1.
     *
     * @returns A random value between -1 and 1
     * @see saw
     * @see triangle
     * @see square
     * @see sine
     * @see noise
     */
    return this.randomGen() * 2 - 1;
  };

  // =============================================================
  // Math functions
  // =============================================================

  abs = Math.abs;

  // =============================================================
  // Trivial functions
  // =============================================================

  sound = (sound: string) => {
    return new Sound(sound, this.app);
  };
  snd = this.sound;
  samples = samples;
  soundMap = soundMap;

  log = console.log;

  scale = scale;

  rate = (rate: number): void => {
    rate = rate;
    // TODO: Implement this. This function should change the rate at which the global script
    // is evaluated. This is useful for slowing down the script, or speeding it up. The default
    // would be 1.0, which is the current rate (very speedy).
  };
}<|MERGE_RESOLUTION|>--- conflicted
+++ resolved
@@ -220,17 +220,7 @@
      * @param options - an object containing options for that note
      *                { channel: 0, velocity: 100, duration: 0.5 }
      */
-<<<<<<< HEAD
     return new Note(value, this.app);
-=======
-    const channel = options.channel ? options.channel : 0;
-    const velocity = options.velocity ? options.velocity : 100;
-    const duration = options.duration
-      ? options.duration *
-        Math.floor(this.app.clock.pulse_duration * this.ppqn())
-      : this.app.clock.pulse_duration * this.ppqn();
-    this.MidiConnection.sendMidiNote(note, channel, velocity, duration);
->>>>>>> 5cb89a3b
   };
 
   public sysex = (data: Array<number>): void => {
